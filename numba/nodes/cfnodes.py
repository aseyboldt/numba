# -*- coding: utf-8 -*-
from __future__ import print_function, division, absolute_import
from numba.nodes import *

basic_block_fields = ['cond_block', 'if_block', 'else_block', 'exit_block']

def delete_control_blocks(flow_node, flow):
    """
    Remove all control flow basic blocks from the CFG given a FlowNode
    and the CFG. Also removes Name references from cf_references.
    """
    parent = flow_node.cond_block.idom
    flow_node.exit_block.reparent(parent)
    flow.blocks.remove(flow_node.exit_block)
    flow_node.exit_block = None

    #flow_node.cond_block.delete(flow)
    #flow_node.if_block.delete(flow)

    #if flow_node.orelse:
    #    flow_node.else_block.delete(flow)

    from numba import control_flow
    control_flow.DeleteStatement(flow).visit(flow_node)

class FlowNode(Node):
    """
    Node that has control flow basic blocks.
    """

    cond_block = None
    if_block = None
    else_block = None
    exit_block = None

    def __init__(self, **kwargs):
        super(FlowNode, self).__init__(**kwargs)

        from numba import control_flow
        for field_name in basic_block_fields:
            if not getattr(self, field_name):
                block = control_flow.ControlBlock(-1, is_fabricated=True)
                setattr(self, field_name, block)


class If(ast.If, FlowNode):
    "An if statement node. Has the basic block attributes from FlowNode"

class While(ast.While, FlowNode):
    "A while loop node. Has the basic block attributes from FlowNode"

    # Place to jump to when we see a 'continue'. The default is
    # 'the condition block'. For 'for' loops we set this to
    # 'the counter increment block'
    continue_block = None

class For(ast.For, FlowNode):
    "A for loop node. Has the basic block attributes from FlowNode"

def merge_cfg_in_ast(basic_block_fields, bodies, node):
    """
    Merge CFG blocks into the AST. E.g.

        While(test=x, body=y)

    becomes

        While(test=ControlBlock(0, body=[x]), body=ControlBlock(1, body=[y]))
    """
    for bb_name, body_name in zip(basic_block_fields, bodies):
        body = getattr(node, body_name)
        bb = getattr(node, bb_name)

        if not body:
            continue

        # Merge AST child in body list of CFG block
        if isinstance(body, list):
            bb.body = body
            bb = [bb]
        else:
            bb.body = [body]

        # Set basic block as an AST child of the node
        setattr(node, body_name, bb)

def merge_cfg_in_while(node):
    bodies = ['test', 'body', 'orelse']
    merge_cfg_in_ast(basic_block_fields, bodies, node)

def build_if(cls=If, **kwargs):
    node = cls(**kwargs)
    merge_cfg_in_while(node)
    return node

def build_while(**kwargs):
    return build_if(cls=While, **kwargs)

def build_for(**kwargs):
    result = For(**kwargs)
    merge_cfg_in_ast(basic_block_fields, ['iter', 'body', 'orelse'], result)
    merge_cfg_in_ast(['target_block'], ['target'], result)
    return result

<<<<<<< HEAD
def if_else(op, cond_left, cond_right, lhs, rhs):
    "Implements 'lhs if cond_left <op> cond_right else rhs'"
    test = ast.Compare(left=cond_left, ops=[op],
                       comparators=[cond_right])
    test.right = cond_right
    test = typednode(test, bool_)

    return build_if(test=test, body=[lhs], orelse=[rhs] if rhs else [])

=======
>>>>>>> 6e1fbd3c
class LowLevelBasicBlockNode(Node):
    """
    Evaluate a statement or expression in a new LLVM basic block.
    """

    _fields = ['body']

    def __init__(self, body, label='unnamed', **kwargs):
        super(LowLevelBasicBlockNode, self).__init__(**kwargs)
        self.body = body
        self.label = label
        self.entry_block = None

    def create_block(self, translator, label=None):
        if self.entry_block is None:
            self.entry_block = translator.append_basic_block(label or self.label)
        return self.entry_block

class MaybeUnusedNode(Node):
    """
    Wraps an ast.Name() to indicate that the result may be unused.
    """

    _fields = ["name_node"]

    def __init__(self, name_node):
        self.name_node = name_node<|MERGE_RESOLUTION|>--- conflicted
+++ resolved
@@ -102,7 +102,6 @@
     merge_cfg_in_ast(['target_block'], ['target'], result)
     return result
 
-<<<<<<< HEAD
 def if_else(op, cond_left, cond_right, lhs, rhs):
     "Implements 'lhs if cond_left <op> cond_right else rhs'"
     test = ast.Compare(left=cond_left, ops=[op],
@@ -112,8 +111,6 @@
 
     return build_if(test=test, body=[lhs], orelse=[rhs] if rhs else [])
 
-=======
->>>>>>> 6e1fbd3c
 class LowLevelBasicBlockNode(Node):
     """
     Evaluate a statement or expression in a new LLVM basic block.
