# -*- coding: utf-8 -*-
from __future__ import print_function, division, absolute_import

import logging
import os
import sys

from llvmlite import ir
import llvmlite.llvmpy.core as lc

from numba import cgutils
from numba.utils import IS_PY3
from . import llvm_types as lt
from numba.compiler import compile_extra, Flags
<<<<<<< HEAD
from numba.compiler_lock import (require_global_compiler_lock,
                                 global_compiler_lock)
=======
from numba.compiler_lock import global_compiler_lock
>>>>>>> 62ec322a
from numba.targets.registry import cpu_target
from numba.runtime import nrtdynmod


logger = logging.getLogger(__name__)

__all__ = ['Compiler']

NULL = lc.Constant.null(lt._void_star)
ZERO = lc.Constant.int(lt._int32, 0)
ONE = lc.Constant.int(lt._int32, 1)
METH_VARARGS_AND_KEYWORDS = lc.Constant.int(lt._int32, 1|2)


def get_header():
    import numpy
    import textwrap

    return textwrap.dedent("""\
    #include <stdint.h>

    #ifndef HAVE_LONGDOUBLE
        #define HAVE_LONGDOUBLE %d
    #endif

    typedef struct {
        float real;
        float imag;
    } complex64;

    typedef struct {
        double real;
        double imag;
    } complex128;

    #if HAVE_LONGDOUBLE
    typedef struct {
        long double real;
        long double imag;
    } complex256;
    #endif

    typedef float float32;
    typedef double float64;
    #if HAVE_LONGDOUBLE
    typedef long double float128;
    #endif
    """ % hasattr(numpy, 'complex256'))


class ExportEntry(object):
    """
    A simple record for exporting symbols.
    """

    def __init__(self, symbol, signature, function):
        self.symbol = symbol
        self.signature = signature
        self.function = function

    def __repr__(self):
        return "ExportEntry(%r, %r)" % (self.symbol, self.signature)


class _ModuleCompiler(object):
    """A base class to compile Python modules to a single shared library or
    extension module.

    :param export_entries: a list of ExportEntry instances.
    :param module_name: the name of the exported module.
    """

    #: Structure used to describe a method of an extension type.
    #: struct PyMethodDef {
    #:     const char  *ml_name;       /* The name of the built-in function/method */
    #:     PyCFunction  ml_meth;       /* The C function that implements it */
    #:     int          ml_flags;      /* Combination of METH_xxx flags, which mostly
    #:                                    describe the args expected by the C func */
    #:     const char  *ml_doc;        /* The __doc__ attribute, or NULL */
    #: };
    method_def_ty = lc.Type.struct((lt._int8_star,
                                    lt._void_star,
                                    lt._int32,
                                    lt._int8_star))

    method_def_ptr = lc.Type.pointer(method_def_ty)

    env_def_ty = lc.Type.struct((lt._void_star, lt._int32))
    env_def_ptr = lc.Type.pointer(env_def_ty)

    def __init__(self, export_entries, module_name, use_nrt=False,
                 **aot_options):
        self.module_name = module_name
        self.export_python_wrap = False
        self.dll_exports = []
        self.export_entries = export_entries
        # Used by the CC API but not the legacy API
        self.external_init_function = None
        self.use_nrt = use_nrt

        self.typing_context = cpu_target.typing_context
        self.context = cpu_target.target_context.with_aot_codegen(
            self.module_name, **aot_options)

    def _mangle_method_symbol(self, func_name):
        return "._pycc_method_%s" % (func_name,)

    def _emit_python_wrapper(self, llvm_module):
        """Emit generated Python wrapper and extension module code.
        """
        raise NotImplementedError

    @global_compiler_lock
    def _cull_exports(self):
        """Read all the exported functions/modules in the translator
        environment, and join them into a single LLVM module.
        """
        self.exported_function_types = {}
        self.function_environments = {}
        self.environment_gvs = {}

        codegen = self.context.codegen()
        library = codegen.create_library(self.module_name)

        # Generate IR for all exported functions
        flags = Flags()
        flags.set("no_compile")
        if not self.export_python_wrap:
            flags.set("no_cpython_wrapper")
        if self.use_nrt:
            flags.set("nrt")
            # Compile NRT helpers
            nrt_module, _ = nrtdynmod.create_nrt_module(self.context)
            library.add_ir_module(nrt_module)

        for entry in self.export_entries:
            cres = compile_extra(self.typing_context, self.context,
                                entry.function,
                                entry.signature.args,
                                entry.signature.return_type, flags,
                                locals={}, library=library)

            func_name = cres.fndesc.llvm_func_name
            llvm_func = cres.library.get_function(func_name)

            if self.export_python_wrap:
                llvm_func.linkage = lc.LINKAGE_INTERNAL
                wrappername = cres.fndesc.llvm_cpython_wrapper_name
                wrapper = cres.library.get_function(wrappername)
                wrapper.name = self._mangle_method_symbol(entry.symbol)
                wrapper.linkage = lc.LINKAGE_EXTERNAL
                fnty = cres.target_context.call_conv.get_function_type(
                    cres.fndesc.restype, cres.fndesc.argtypes)
                self.exported_function_types[entry] = fnty
                self.function_environments[entry] = cres.environment
                self.environment_gvs[entry] = cres.fndesc.env_name
            else:
                llvm_func.name = entry.symbol
                self.dll_exports.append(entry.symbol)

        if self.export_python_wrap:
            wrapper_module = library.create_ir_module("wrapper")
            self._emit_python_wrapper(wrapper_module)
            library.add_ir_module(wrapper_module)

        # Hide all functions in the DLL except those explicitly exported
        library.finalize()
        for fn in library.get_defined_functions():
            if fn.name not in self.dll_exports:
                fn.visibility = "hidden"

        return library

    def write_llvm_bitcode(self, output, wrap=False, **kws):
        self.export_python_wrap = wrap
        library = self._cull_exports()
        with open(output, 'wb') as fout:
            fout.write(library.emit_bitcode())

    def write_native_object(self, output, wrap=False, **kws):
        self.export_python_wrap = wrap
        library = self._cull_exports()
        with open(output, 'wb') as fout:
            fout.write(library.emit_native_object())

    def emit_type(self, tyobj):
        ret_val = str(tyobj)
        if 'int' in ret_val:
            if ret_val.endswith(('8', '16', '32', '64')):
                ret_val += "_t"
        return ret_val

    def emit_header(self, output):
        fname, ext = os.path.splitext(output)
        with open(fname + '.h', 'w') as fout:
            fout.write(get_header())
            fout.write("\n/* Prototypes */\n")
            for export_entry in self.export_entries:
                name = export_entry.symbol
                restype = self.emit_type(export_entry.signature.return_type)
                args = ", ".join(self.emit_type(argtype)
                                 for argtype in export_entry.signature.args)
                fout.write("extern %s %s(%s);\n" % (restype, name, args))

    def _emit_method_array(self, llvm_module):
        """
        Collect exported methods and emit a PyMethodDef array.

        :returns: a pointer to the PyMethodDef array.
        """
        method_defs = []
        for entry in self.export_entries:
            name = entry.symbol
            llvm_func_name = self._mangle_method_symbol(name)
            fnty = self.exported_function_types[entry]
            lfunc = llvm_module.add_function(fnty, name=llvm_func_name)

            method_name = self.context.insert_const_string(llvm_module, name)
            method_def_const = lc.Constant.struct((method_name,
                                                   lc.Constant.bitcast(lfunc, lt._void_star),
                                                   METH_VARARGS_AND_KEYWORDS,
                                                   NULL))
            method_defs.append(method_def_const)

        sentinel = lc.Constant.struct([NULL, NULL, ZERO, NULL])
        method_defs.append(sentinel)
        method_array_init = lc.Constant.array(self.method_def_ty, method_defs)
        method_array = llvm_module.add_global_variable(method_array_init.type,
                                                       '.module_methods')
        method_array.initializer = method_array_init
        method_array.linkage = lc.LINKAGE_INTERNAL
        method_array_ptr = lc.Constant.gep(method_array, [ZERO, ZERO])
        return method_array_ptr

    def _emit_environment_array(self, llvm_module, builder, pyapi):
        """
        Emit an array of env_def_t structures (see modulemixin.c)
        storing the pickled environment constants for each of the
        exported functions.
        """
        env_defs = []
        for entry in self.export_entries:
            env = self.function_environments[entry]
            # Constants may be unhashable so avoid trying to cache them
            env_def = pyapi.serialize_uncached(env.consts)
            env_defs.append(env_def)
        env_defs_init = lc.Constant.array(self.env_def_ty, env_defs)
        gv = self.context.insert_unique_const(llvm_module,
                                              '.module_environments',
                                              env_defs_init)
        return gv.gep([ZERO, ZERO])

    def _emit_envgvs_array(self, llvm_module, builder, pyapi):
        """
        Emit an array of Environment pointers that needs to be filled at
        initialization.
        """
        env_setters = []
        for entry in self.export_entries:
            envgv_name = self.environment_gvs[entry]
            gv = self.context.declare_env_global(llvm_module, envgv_name)
            envgv = gv.bitcast(lt._void_star)
            env_setters.append(envgv)

        env_setters_init = lc.Constant.array(lt._void_star, env_setters)
        gv = self.context.insert_unique_const(llvm_module,
                                              '.module_envgvs',
                                              env_setters_init)
        return gv.gep([ZERO, ZERO])

    def _emit_module_init_code(self, llvm_module, builder, modobj,
                               method_array, env_array, envgv_array):
        """
        Emit call to "external" init function, if any.
        """
        if self.external_init_function:
            fnty = ir.FunctionType(lt._int32,
                                   [modobj.type, self.method_def_ptr,
                                    self.env_def_ptr, envgv_array.type])
            fn = llvm_module.add_function(fnty, self.external_init_function)
            return builder.call(fn, [modobj, method_array, env_array,
                                     envgv_array])
        else:
            return None


class ModuleCompilerPy2(_ModuleCompiler):

    @property
    def module_create_definition(self):
        """Return the signature and name of the function to initialize the module.
        """
        signature = lc.Type.function(lt._pyobject_head_p,
                                     (lt._int8_star,
                                      self.method_def_ptr,
                                      lt._int8_star,
                                      lt._pyobject_head_p,
                                      lt._int32))

        name = "Py_InitModule4"

        if lt._trace_refs_:
            name += "TraceRefs"
        if lt._plat_bits == 64:
            name += "_64"

        return signature, name

    @property
    def module_init_definition(self):
        """Return the signature and name of the function to initialize the extension.
        """
        return lc.Type.function(lc.Type.void(), ()), "init" + self.module_name

    def _emit_python_wrapper(self, llvm_module):

        # Define the module initialization function.
        mod_init_fn = llvm_module.add_function(*self.module_init_definition)
        entry = mod_init_fn.append_basic_block('Entry')
        builder = lc.Builder(entry)
        pyapi = self.context.get_python_api(builder)

        # Python C API module creation function.
        create_module_fn = llvm_module.add_function(*self.module_create_definition)
        create_module_fn.linkage = lc.LINKAGE_EXTERNAL

        # Define a constant string for the module name.
        mod_name_const = self.context.insert_const_string(llvm_module,
                                                          self.module_name)

        method_array = self._emit_method_array(llvm_module)

        mod = builder.call(create_module_fn,
                           (mod_name_const,
                            method_array,
                            NULL,
                            lc.Constant.null(lt._pyobject_head_p),
                            lc.Constant.int(lt._int32, sys.api_version)))

        env_array = self._emit_environment_array(llvm_module, builder, pyapi)
        envgv_array = self._emit_envgvs_array(llvm_module, builder, pyapi)

        self._emit_module_init_code(llvm_module, builder, mod,
                                    method_array, env_array, envgv_array)
        # XXX No way to notify failure to caller...

        builder.ret_void()

        self.dll_exports.append(mod_init_fn.name)


class ModuleCompilerPy3(_ModuleCompiler):

    _ptr_fun = lambda ret, *args: lc.Type.pointer(lc.Type.function(ret, args))

    #: typedef int (*visitproc)(PyObject *, void *);
    visitproc_ty = _ptr_fun(lt._int8,
                            lt._pyobject_head_p)

    #: typedef int (*inquiry)(PyObject *);
    inquiry_ty = _ptr_fun(lt._int8,
                          lt._pyobject_head_p)

    #: typedef int (*traverseproc)(PyObject *, visitproc, void *);
    traverseproc_ty = _ptr_fun(lt._int8,
                               lt._pyobject_head_p,
                               visitproc_ty,
                               lt._void_star)

    #  typedef void (*freefunc)(void *)
    freefunc_ty = _ptr_fun(lt._int8,
                           lt._void_star)

    # PyObject* (*m_init)(void);
    m_init_ty = _ptr_fun(lt._int8)

    _char_star = lt._int8_star

    #: typedef struct PyModuleDef_Base {
    #:   PyObject_HEAD
    #:   PyObject* (*m_init)(void);
    #:   Py_ssize_t m_index;
    #:   PyObject* m_copy;
    #: } PyModuleDef_Base;
    module_def_base_ty = lc.Type.struct((lt._pyobject_head,
                                         m_init_ty,
                                         lt._llvm_py_ssize_t,
                                         lt._pyobject_head_p))

    #: This struct holds all information that is needed to create a module object.
    #: typedef struct PyModuleDef{
    #:   PyModuleDef_Base m_base;
    #:   const char* m_name;
    #:   const char* m_doc;
    #:   Py_ssize_t m_size;
    #:   PyMethodDef *m_methods;
    #:   inquiry m_reload;
    #:   traverseproc m_traverse;
    #:   inquiry m_clear;
    #:   freefunc m_free;
    #: }PyModuleDef;
    module_def_ty = lc.Type.struct((module_def_base_ty,
                                    _char_star,
                                    _char_star,
                                    lt._llvm_py_ssize_t,
                                    _ModuleCompiler.method_def_ptr,
                                    inquiry_ty,
                                    traverseproc_ty,
                                    inquiry_ty,
                                    freefunc_ty))

    @property
    def module_create_definition(self):
        """
        Return the signature and name of the Python C API function to
        initialize the module.
        """
        signature = lc.Type.function(lt._pyobject_head_p,
                                     (lc.Type.pointer(self.module_def_ty),
                                      lt._int32))

        name = "PyModule_Create2"
        if lt._trace_refs_:
            name += "TraceRefs"

        return signature, name

    @property
    def module_init_definition(self):
        """
        Return the name and signature of the module's initialization function.
        """
        signature = lc.Type.function(lt._pyobject_head_p, ())

        return signature, "PyInit_" + self.module_name

    def _emit_python_wrapper(self, llvm_module):
        # Figure out the Python C API module creation function, and
        # get a LLVM function for it.
        create_module_fn = llvm_module.add_function(*self.module_create_definition)
        create_module_fn.linkage = lc.LINKAGE_EXTERNAL

        # Define a constant string for the module name.
        mod_name_const = self.context.insert_const_string(llvm_module,
                                                          self.module_name)

        mod_def_base_init = lc.Constant.struct(
            (lt._pyobject_head_init,                        # PyObject_HEAD
             lc.Constant.null(self.m_init_ty),              # m_init
             lc.Constant.null(lt._llvm_py_ssize_t),         # m_index
             lc.Constant.null(lt._pyobject_head_p),         # m_copy
            )
        )
        mod_def_base = llvm_module.add_global_variable(mod_def_base_init.type,
                                                       '.module_def_base')
        mod_def_base.initializer = mod_def_base_init
        mod_def_base.linkage = lc.LINKAGE_INTERNAL

        method_array = self._emit_method_array(llvm_module)

        mod_def_init = lc.Constant.struct(
            (mod_def_base_init,                              # m_base
             mod_name_const,                                 # m_name
             lc.Constant.null(self._char_star),              # m_doc
             lc.Constant.int(lt._llvm_py_ssize_t, -1),       # m_size
             method_array,                                   # m_methods
             lc.Constant.null(self.inquiry_ty),              # m_reload
             lc.Constant.null(self.traverseproc_ty),         # m_traverse
             lc.Constant.null(self.inquiry_ty),              # m_clear
             lc.Constant.null(self.freefunc_ty)              # m_free
            )
        )

        # Define a constant string for the module name.
        mod_def = llvm_module.add_global_variable(mod_def_init.type,
                                                  '.module_def')
        mod_def.initializer = mod_def_init
        mod_def.linkage = lc.LINKAGE_INTERNAL

        # Define the module initialization function.
        mod_init_fn = llvm_module.add_function(*self.module_init_definition)
        entry = mod_init_fn.append_basic_block('Entry')
        builder = lc.Builder(entry)
        pyapi = self.context.get_python_api(builder)

        mod = builder.call(create_module_fn,
                           (mod_def,
                            lc.Constant.int(lt._int32, sys.api_version)))

        # Test if module has been created correctly.
        # (XXX for some reason comparing with the NULL constant fails llvm
        #  with an assertion in pydebug mode)
        with builder.if_then(cgutils.is_null(builder, mod)):
            builder.ret(NULL.bitcast(mod_init_fn.type.pointee.return_type))

        env_array = self._emit_environment_array(llvm_module, builder, pyapi)
        envgv_array = self._emit_envgvs_array(llvm_module, builder, pyapi)
        ret = self._emit_module_init_code(llvm_module, builder, mod,
                                          method_array, env_array, envgv_array)
        if ret is not None:
            with builder.if_then(cgutils.is_not_null(builder, ret)):
                # Init function errored out
                builder.ret(lc.Constant.null(mod.type))

        builder.ret(mod)

        self.dll_exports.append(mod_init_fn.name)


ModuleCompiler = ModuleCompilerPy3 if IS_PY3 else ModuleCompilerPy2<|MERGE_RESOLUTION|>--- conflicted
+++ resolved
@@ -12,12 +12,8 @@
 from numba.utils import IS_PY3
 from . import llvm_types as lt
 from numba.compiler import compile_extra, Flags
-<<<<<<< HEAD
-from numba.compiler_lock import (require_global_compiler_lock,
-                                 global_compiler_lock)
-=======
 from numba.compiler_lock import global_compiler_lock
->>>>>>> 62ec322a
+
 from numba.targets.registry import cpu_target
 from numba.runtime import nrtdynmod
 
