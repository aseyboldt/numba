--- conflicted
+++ resolved
@@ -64,7 +64,7 @@
 
 typedef struct {
     size_t allocated_size;
-    dtor_function dtor;
+    NRT_dtor_function dtor;
 } DtorInfo;
 
 
@@ -222,7 +222,7 @@
     return base + sizeof(NRT_MemInfo);
 }
 
-<<<<<<< HEAD
+
 static
 void nrt_internal_custom_dtor_safe(void *ptr, void *info) {
     DtorInfo *dtor_info = (DtorInfo*)info;
@@ -237,12 +237,8 @@
 }
 
 
-MemInfo* NRT_MemInfo_alloc(size_t size) {
-    MemInfo *mi;
-=======
 NRT_MemInfo *NRT_MemInfo_alloc(size_t size) {
     NRT_MemInfo *mi;
->>>>>>> c1b730f5
     void *data = nrt_allocate_meminfo_and_data(size, &mi);
     NRT_Debug(nrt_debug_print("NRT_MemInfo_alloc %p\n", data));
     NRT_MemInfo_init(mi, data, size, NULL, NULL);
@@ -260,8 +256,8 @@
     return mi;
 }
 
-MemInfo* NRT_MemInfo_alloc_dtor_safe(size_t size, dtor_function dtor) {
-    MemInfo *mi;
+NRT_MemInfo* NRT_MemInfo_alloc_dtor_safe(size_t size, NRT_dtor_function dtor) {
+    NRT_MemInfo *mi;
     DtorInfo *dtor_info;
     void *data = nrt_allocate_meminfo_and_data(size, &mi);
 
