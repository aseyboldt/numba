--- conflicted
+++ resolved
@@ -28,15 +28,12 @@
 from .funcdesc import qualifying_prefix
 
 
-<<<<<<< HEAD
 _logger = logging.getLogger(__name__)
 
-class NOTSET: pass
-=======
+
 class NOTSET:
     pass
 
->>>>>>> e8ac4951
 
 # terminal color markup
 _termcolor = termcolor()
@@ -163,7 +160,7 @@
                         msg.format(con=constraint, err=str(e)),
                         loc=constraint.loc,
                         highlighting=False,
-                        )
+                    )
                     errors.append(e)
         return errors
 
