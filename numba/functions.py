import ast, inspect, os
import textwrap

from collections import defaultdict
from numba import *
from . import naming
from .minivect import minitypes
import logging
from numba import numbawrapper

logger = logging.getLogger(__name__)

try:
    from meta.decompiler import decompile_func
<<<<<<< HEAD
except Exception, exn:
    def decompile_func(*args, **kwargs):
        raise Exception("Could not import Meta -- Cannot recreate source "
                        "from bytecode")
=======
except Exception as exn:
    logger.warn("Could not import Meta - AST translation will not work "
                "if the source is not available.")
    decompile_func = None
>>>>>>> 6342ab28

def fix_ast_lineno(tree):
    # NOTE: A hack to fix assertion error in debug mode due to bad lineno.
    #       Lineno must increase monotonically for co_lnotab,
    #       the "line number table" to work correctly.
    #       This script just set all lineno to 1 and col_offset = to 0.
    #       This makes it impossible to do traceback, but it is not possible
    #       anyway since we are dynamically changing the source code.
    for node in ast.walk(tree):
        # only ast.expr and ast.stmt and their subclass has lineno and col_offset.
        # if isinstance(node,  ast.expr) or isinstance(node, ast.stmt):
        node.lineno = 1
        node.col_offset = 0

    return tree

## Fixme: 
##  This should be changed to visit the AST and fix-up where a None object
##  is present as this will likely not work for all AST.
def _fix_ast(myast):
    import _ast
    # Remove Pass nodes from the end of the ast
    while len(myast.body) > 0  and isinstance(myast.body[-1], _ast.Pass):
        del myast.body[-1]
    # Add a return node at the end of the ast if not present
    if len(myast.body) < 1 or not isinstance(myast.body[-1], _ast.Return):
        name = _ast.Name(id='None',ctx=_ast.Load(), lineno=0, col_offset=0)
        myast.body.append(ast.Return(name))
    # remove _decorator list which sometimes confuses ast visitor
    try:
        indx = myast._fields.index('decorator_list')
    except ValueError:
        return
    else:
        myast.decorator_list = []

def _get_ast(func):
    if int(os.environ.get('NUMBA_FORCE_META_AST', 0)):
        func_def = decompile_func(func)
        assert isinstance(func_def, ast.FunctionDef)
        return func_def
    try:
        source = inspect.getsource(func)
    except IOError:
        return decompile_func(func)
    else:
        source = textwrap.dedent(source)
        # Split off decorators
        decorators = 0
        while not source.startswith('def'): # decorator can have multiple lines
            decorator, sep, source = source.partition('\n')
            decorators += 1
        module_ast = ast.parse(source)

        # fix line numbering
        lineoffset = func.__code__.co_firstlineno + decorators
        ast.increment_lineno(module_ast, lineoffset)

        assert len(module_ast.body) == 1
        func_def = module_ast.body[0]
        _fix_ast(func_def)
        assert isinstance(func_def, ast.FunctionDef)
        return func_def

def _infer_types(context, func, restype=None, argtypes=None, **kwargs):
    import numba.type_inference.infer as type_inference

    ast = _get_ast(func)
    func_signature = minitypes.FunctionType(return_type=restype,
                                            args=argtypes)
    return type_inference.run_pipeline(context, func, ast,
                                       func_signature, **kwargs)


def _compile(context, func, restype=None, argtypes=None, ctypes=False,
             compile_only=False, name=None, **kwds):
    """
    Compile a numba annotated function.

        - decompile function into a Python ast
        - run type inference using the given input types
        - compile the function to LLVM
    """
    from numba import codegen

    func_signature, symtab, ast = _infer_types(context, func,
                                               restype, argtypes, **kwds)
    func_name = name or naming.specialized_mangle(func.__name__, func_signature.args)
    func_signature.name = func_name

    t = codegen.LLVMCodeGenerator(
        context, func, ast, func_signature=func_signature,
        symtab=symtab, **kwds)
    t.translate()

    if compile_only:
        return func_signature, t.lfunc, None
    if ctypes:
        ctypes_func = t.get_ctypes_func(kwds.get('llvm', True))
        return func_signature, t.lfunc, ctypes_func
    else:
        return func_signature, t.lfunc, t.build_wrapper_function()

live_objects = [] # These are never collected

def keep_alive(py_func, obj):
    """
    Keep an object alive for the lifetime of the translated unit.

    This is a HACK. Make live objects part of the function-cache

    NOTE: py_func may be None, so we can't make it a function attribute
    """
    live_objects.append(obj)

class FunctionCache(object):
    """
    Cache for compiler functions, declared external functions and constants.
    """
    def __init__(self, context):
        self.context = context

        # All numba-compiled functions
        # (py_func) -> (arg_types, flags) -> (signature, llvm_func, ctypes_func)
        self.__compiled_funcs = defaultdict(dict)
        # Faster caches we use directly from autojit to determine the
        # specialization. (py_func) -> (NumbaFunction)
        self.__local_caches = defaultdict(numbawrapper.AutojitFunctionCache)

    def get_function(self, py_func, argtypes, flags):
        '''Get a compiled function in the the function cache.
        The function must not be an external function.
            
        For an external function, is_registered() must return False.
        '''
        result = None

        assert argtypes is not None
        flags = None # TODO: stub
        argtypes_flags = tuple(argtypes), flags
        if py_func in self.__compiled_funcs:
            result = self.__compiled_funcs[py_func].get(argtypes_flags)

        return result

    def get_autojit_cache(self, py_func):
        """
        Get the numbawrapper.AutojitFunctionCache that does a quick lookup
        for the cached case.
        """
        return self.__local_caches[py_func]

    def is_registered(self, func):
        '''Check if a function is registered to the FunctionCache instance.
        '''
        if isinstance(func, numbawrapper.NumbaWrapper):
            return func.py_func in self.__compiled_funcs
        return False

    def register(self, func):
        '''Register a function to the FunctionCache.  

        It is necessary before calling compile_function().
        '''
        return self.__compiled_funcs[func]

    def register_specialization(self, func, compiled, argtypes, flags):
        argtypes_flags = tuple(argtypes), flags
        self.__compiled_funcs[func][argtypes_flags] = compiled

    def compile_function(self, func, argtypes, restype=None,
                         ctypes=False, **kwds):
        """
        Compile a python function given the argument types. Compile only
        if not compiled already, and only if it is registered to the function
        cache.

        Returns a triplet of (signature, llvm_func, python_callable)
        `python_callable` may be the original function, or a ctypes callable
        if the function was compiled.
        """
        # For NumbaFunction, we get the original python function.
        func = getattr(func, 'py_func', func)
        assert func in self.__compiled_funcs, func

        # get the compile flags
        flags = None # stub

        # Search in cache
        result = self.get_function(func, argtypes, flags)
        if result is not None:
            sig, trans, pycall = result
            return sig, trans.lfunc, pycall

        # Compile the function
        from numba import pipeline

        compile_only = getattr(func, '_numba_compile_only', False)
        kwds['compile_only'] = kwds.get('compile_only', compile_only)

        assert kwds.get('llvm_module') is None, kwds.get('llvm_module')

        compiled = pipeline.compile(self.context, func, restype, argtypes,
                                    ctypes=ctypes, **kwds)
        func_signature, translator, ctypes_func = compiled
    
        self.register_specialization(func, compiled, func_signature.args, flags)
        return func_signature, translator.lfunc, ctypes_func<|MERGE_RESOLUTION|>--- conflicted
+++ resolved
@@ -12,17 +12,10 @@
 
 try:
     from meta.decompiler import decompile_func
-<<<<<<< HEAD
-except Exception, exn:
+except Exception as exn:
     def decompile_func(*args, **kwargs):
         raise Exception("Could not import Meta -- Cannot recreate source "
                         "from bytecode")
-=======
-except Exception as exn:
-    logger.warn("Could not import Meta - AST translation will not work "
-                "if the source is not available.")
-    decompile_func = None
->>>>>>> 6342ab28
 
 def fix_ast_lineno(tree):
     # NOTE: A hack to fix assertion error in debug mode due to bad lineno.
