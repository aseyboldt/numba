"""
Expose top-level symbols that are safe for import *
"""
from __future__ import print_function, division, absolute_import
import re

from . import testing, decorators
from . import errors, special, types, config

# Re-export typeof
from .special import *
from .errors import *
from .pycc.decorators import export, exportmany

# Re-export all type names
from .types import *

# Re export decorators
jit = decorators.jit
autojit = decorators.autojit
njit = decorators.njit

# Re export vectorize decorators
from .npyufunc import vectorize, guvectorize

# Re export from_dtype
from .numpy_support import from_dtype

# Re-export test entrypoint
test = testing.test

# Try initialize cuda
from . import cuda


__all__ = """
jit
autojit
njit
vectorize
guvectorize
export
exportmany
cuda
from_dtype
""".split() + types.__all__ + special.__all__ + errors.__all__


<<<<<<< HEAD
_min_llvmlite_version = (0, 6, 0)

def _sentry_llvm_version():
=======
def _ensure_llvm():
>>>>>>> dcea6d8a
    """
    Make sure llvmlite is operational.
    """
    import warnings
    import llvmlite

    # Only look at the the major, minor and bugfix version numbers.
    # Ignore other stuffs
    regex = re.compile(r'(\d+)\.(\d+).(\d+)')
    m = regex.match(llvmlite.__version__)
    if m:
        ver = tuple(map(int, m.groups()))
        if ver < _min_llvmlite_version:
            msg = ("Numba requires at least version %d.%d.%d of llvmlite.\n"
                   "Installed version is %s.\n"
                   "Please update llvmlite." %
                   (_min_llvmlite_version + (llvmlite.__version__,)))
            raise ImportError(msg)
    else:
        # Not matching?
        warnings.warn("llvmlite version format not recognized!")

    from llvmlite.binding import check_jit_execution
    check_jit_execution()


_ensure_llvm()


# Process initialization
# Should this be hooked into CPUContext instead?
from .targets.randomimpl import random_init
random_init()
del random_init

from ._version import get_versions
__version__ = get_versions()['version']
del get_versions<|MERGE_RESOLUTION|>--- conflicted
+++ resolved
@@ -46,13 +46,9 @@
 """.split() + types.__all__ + special.__all__ + errors.__all__
 
 
-<<<<<<< HEAD
 _min_llvmlite_version = (0, 6, 0)
 
-def _sentry_llvm_version():
-=======
 def _ensure_llvm():
->>>>>>> dcea6d8a
     """
     Make sure llvmlite is operational.
     """
