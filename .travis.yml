language: python

python:
  - "2.6"
  - "2.7"
  - "3.2"
  - "3.3"

branches:
  only:
    - master
    - devel
    - release
<<<<<<< HEAD
    - autoclass
    - cfport
=======
    - minifix 
>>>>>>> fca87652

install:
  - wget "http://repo.continuum.io/pkgs/free/linux-64/llvm-3.2-0.tar.bz2"
  - tar -xjf llvm-3.2-0.tar.bz2
  - PATH+=":`pwd`/bin"
  - export LD_LIBRARY_PATH="`pwd`/lib"
  - export LLVM_CONFIG_PATH="`pwd`/bin/llvm-config"
  - $LLVM_CONFIG_PATH --cflags # test llvm-config
  - export LLVMPY_DYNLINK=1
  - export CFLAGS="-Wno-strict-aliasing -Wno-unused -Wno-write-strings -Wno-unused-function"
  - git clone git://github.com/llvmpy/llvmpy.git -q
  - cd llvmpy ; python setup.py install -q >/dev/null ; cd ..
  - pip -q install cython --install-option="--no-cython-compile" # This takes long
  - pip -q install -r requirements.txt --use-mirrors
  - git clone git://github.com/ContinuumIO/llvmmath.git -q
  - cd llvmmath ; python setup.py install -q ; cd ..
  - python setup.py install -q >/dev/null

script: cd ~; python -c "import sys;import numba;sys.exit(0 if numba.test([]) == 0 else 1)"

notifications:
  email: false
  flowdock: "cb7bc57e58b3d42f77685f93211c03ab"
  on_success: "change"
  on_failure: "always" # "change"<|MERGE_RESOLUTION|>--- conflicted
+++ resolved
@@ -11,12 +11,7 @@
     - master
     - devel
     - release
-<<<<<<< HEAD
-    - autoclass
     - cfport
-=======
-    - minifix 
->>>>>>> fca87652
 
 install:
   - wget "http://repo.continuum.io/pkgs/free/linux-64/llvm-3.2-0.tar.bz2"
